--- conflicted
+++ resolved
@@ -33,17 +33,10 @@
     "cross-env": "^5.1.1",
     "eslint": "^4.11.0",
     "eslint-config-ascribe": "^3.0.4",
-<<<<<<< HEAD
-    "eslint-plugin-import": "^2.7.0",
-    "nyc": "^11.1.0",
-    "release-it": "^4.4.1",
-    "rimraf": "^2.5.4",
-=======
     "eslint-plugin-import": "^2.8.0",
     "nyc": "^11.3.0",
-    "release-it": "^3.0.0",
+    "release-it": "^4.4.1",
     "rimraf": "^2.6.2",
->>>>>>> cddc9e45
     "sinon": "^4.0.0",
     "webpack": "^3.8.1"
   },
